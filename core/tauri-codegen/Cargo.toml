[package]
name = "tauri-codegen"
version = "2.0.0-alpha.1"
authors = [ "Tauri Programme within The Commons Conservancy" ]
categories = [ "gui", "web-programming" ]
license = "Apache-2.0 OR MIT"
homepage = "https://tauri.app"
repository = "https://github.com/tauri-apps/tauri/tree/dev/core/tauri-codegen"
description = "code generation meant to be consumed inside of `tauri` through `tauri-build` or `tauri-macros`"
edition = "2021"
rust-version = "1.64"
exclude = [ "CHANGELOG.md", "/target" ]
readme = "README.md"

[dependencies]
sha2 = "0.10"
base64 = "0.21"
proc-macro2 = "1"
quote = "1"
serde = { version = "1", features = [ "derive" ] }
serde_json = "1"
tauri-utils = { version = "2.0.0-alpha.1", path = "../tauri-utils", features = [ "build" ] }
thiserror = "1"
walkdir = "2"
brotli = { version = "3", optional = true, default-features = false, features = [ "std" ] }
regex = { version = "1.7.1", optional = true }
uuid = { version = "1", features = [ "v4" ] }
semver = "1"
ico = "0.3"
png = "0.17"
<<<<<<< HEAD
json-patch = "0.2"
url = "2"
=======
json-patch = "0.3"
>>>>>>> 852e11e1

[target."cfg(target_os = \"macos\")".dependencies]
plist = "1"
time = { version = "0.3", features = [ "parsing", "formatting" ] }

[features]
default = [ "compression" ]
compression = [ "brotli", "tauri-utils/compression" ]
isolation = [ "tauri-utils/isolation" ]
shell-scope = [ "regex" ]
config-json5 = [ "tauri-utils/config-json5" ]
config-toml = [ "tauri-utils/config-toml" ]<|MERGE_RESOLUTION|>--- conflicted
+++ resolved
@@ -28,12 +28,8 @@
 semver = "1"
 ico = "0.3"
 png = "0.17"
-<<<<<<< HEAD
-json-patch = "0.2"
+json-patch = "0.3"
 url = "2"
-=======
-json-patch = "0.3"
->>>>>>> 852e11e1
 
 [target."cfg(target_os = \"macos\")".dependencies]
 plist = "1"
