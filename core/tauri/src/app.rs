// Copyright 2019-2023 Tauri Programme within The Commons Conservancy
// SPDX-License-Identifier: Apache-2.0
// SPDX-License-Identifier: MIT

use crate::{
  command::{CommandArg, CommandItem},
  ipc::{
    channel::ChannelDataIpcQueue, CallbackFn, Invoke, InvokeError, InvokeHandler, InvokeResponder,
    InvokeResponse,
  },
  manager::{window::UriSchemeProtocol, AppManager, Asset},
  plugin::{Plugin, PluginStore},
  runtime::{
    webview::WebviewAttributes,
    window::{PendingWindow, WindowEvent as RuntimeWindowEvent},
    ExitRequestedEventAction, RunEvent as RuntimeRunEvent,
  },
  scope,
  sealed::{ManagerBase, RuntimeOrDispatch},
  utils::config::Config,
  utils::{assets::Assets, Env},
  window::PageLoadPayload,
  Context, DeviceEventFilter, EventLoopMessage, Icon, Manager, Monitor, Runtime, Scopes,
  StateManager, Theme, Window,
};

#[cfg(desktop)]
use crate::menu::{Menu, MenuEvent};
#[cfg(all(desktop, feature = "tray-icon"))]
use crate::tray::{TrayIcon, TrayIconBuilder, TrayIconEvent, TrayIconId};
#[cfg(desktop)]
use crate::window::WindowMenu;
use raw_window_handle::HasRawDisplayHandle;
use serialize_to_javascript::{default_template, DefaultTemplate, Template};
use tauri_macros::default_runtime;
#[cfg(desktop)]
use tauri_runtime::EventLoopProxy;
use tauri_runtime::{
  window::{
    dpi::{PhysicalPosition, PhysicalSize},
    FileDropEvent,
  },
  RuntimeInitArgs,
};
use tauri_utils::PackageInfo;

use std::{
  borrow::Cow,
  collections::HashMap,
  fmt,
  sync::{mpsc::Sender, Arc, Weak},
};

use crate::runtime::RuntimeHandle;

#[cfg(target_os = "macos")]
use crate::ActivationPolicy;

pub(crate) mod plugin;

#[cfg(desktop)]
pub(crate) type GlobalMenuEventListener<T> = Box<dyn Fn(&T, crate::menu::MenuEvent) + Send + Sync>;
#[cfg(all(desktop, feature = "tray-icon"))]
pub(crate) type GlobalTrayIconEventListener<T> =
  Box<dyn Fn(&T, crate::tray::TrayIconEvent) + Send + Sync>;
pub(crate) type GlobalWindowEventListener<R> = Box<dyn Fn(GlobalWindowEvent<R>) + Send + Sync>;
/// A closure that is run when the Tauri application is setting up.
pub type SetupHook<R> =
  Box<dyn FnOnce(&mut App<R>) -> Result<(), Box<dyn std::error::Error>> + Send>;
/// A closure that is run once every time a window is created and loaded.
pub type OnPageLoad<R> = dyn Fn(&Window<R>, &PageLoadPayload<'_>) + Send + Sync + 'static;

/// Api exposed on the `ExitRequested` event.
#[derive(Debug)]
pub struct ExitRequestApi(Sender<ExitRequestedEventAction>);

impl ExitRequestApi {
  /// Prevents the app from exiting
  pub fn prevent_exit(&self) {
    self.0.send(ExitRequestedEventAction::Prevent).unwrap();
  }
}

/// Api exposed on the `CloseRequested` event.
#[derive(Debug, Clone)]
pub struct CloseRequestApi(Sender<bool>);

impl CloseRequestApi {
  /// Prevents the window from being closed.
  pub fn prevent_close(&self) {
    self.0.send(true).unwrap();
  }
}

/// An event from a window.
#[derive(Debug, Clone)]
#[non_exhaustive]
pub enum WindowEvent {
  /// The size of the window has changed. Contains the client area's new dimensions.
  Resized(PhysicalSize<u32>),
  /// The position of the window has changed. Contains the window's new position.
  Moved(PhysicalPosition<i32>),
  /// The window has been requested to close.
  #[non_exhaustive]
  CloseRequested {
    /// An API modify the behavior of the close requested event.
    api: CloseRequestApi,
  },
  /// The window has been destroyed.
  Destroyed,
  /// The window gained or lost focus.
  ///
  /// The parameter is true if the window has gained focus, and false if it has lost focus.
  Focused(bool),
  /// The window's scale factor has changed.
  ///
  /// The following user actions can cause DPI changes:
  ///
  /// - Changing the display's resolution.
  /// - Changing the display's scale factor (e.g. in Control Panel on Windows).
  /// - Moving the window to a display with a different scale factor.
  #[non_exhaustive]
  ScaleFactorChanged {
    /// The new scale factor.
    scale_factor: f64,
    /// The window inner size.
    new_inner_size: PhysicalSize<u32>,
  },
  /// An event associated with the file drop action.
  FileDrop(FileDropEvent),
  /// The system window theme has changed. Only delivered if the window [`theme`](`crate::window::WindowBuilder#method.theme`) is `None`.
  ///
  /// Applications might wish to react to this to change the theme of the content of the window when the system changes the window theme.
  ///
  /// ## Platform-specific
  ///
  /// - **Linux**: Not supported.
  ThemeChanged(Theme),
}

impl From<RuntimeWindowEvent> for WindowEvent {
  fn from(event: RuntimeWindowEvent) -> Self {
    match event {
      RuntimeWindowEvent::Resized(size) => Self::Resized(size),
      RuntimeWindowEvent::Moved(position) => Self::Moved(position),
      RuntimeWindowEvent::CloseRequested { signal_tx } => Self::CloseRequested {
        api: CloseRequestApi(signal_tx),
      },
      RuntimeWindowEvent::Destroyed => Self::Destroyed,
      RuntimeWindowEvent::Focused(flag) => Self::Focused(flag),
      RuntimeWindowEvent::ScaleFactorChanged {
        scale_factor,
        new_inner_size,
      } => Self::ScaleFactorChanged {
        scale_factor,
        new_inner_size,
      },
      RuntimeWindowEvent::FileDrop(event) => Self::FileDrop(event),
      RuntimeWindowEvent::ThemeChanged(theme) => Self::ThemeChanged(theme),
    }
  }
}

/// An application event, triggered from the event loop.
///
/// See [`App::run`](crate::App#method.run) for usage examples.
#[derive(Debug)]
#[non_exhaustive]
pub enum RunEvent {
  /// Event loop is exiting.
  Exit,
  /// The app is about to exit
  #[non_exhaustive]
  ExitRequested {
    /// Event API
    api: ExitRequestApi,
  },
  /// An event associated with a window.
  #[non_exhaustive]
  WindowEvent {
    /// The window label.
    label: String,
    /// The detailed event.
    event: WindowEvent,
  },
  /// Application ready.
  Ready,
  /// Sent if the event loop is being resumed.
  Resumed,
  /// Emitted when all of the event loop’s input events have been processed and redraw processing is about to begin.
  ///
  /// This event is useful as a place to put your code that should be run after all state-changing events have been handled and you want to do stuff (updating state, performing calculations, etc) that happens as the “main body” of your event loop.
  MainEventsCleared,
  /// Emitted when the user wants to open the specified resource with the app.
  #[cfg(any(target_os = "macos", target_os = "ios"))]
  #[cfg_attr(docsrs, doc(cfg(any(target_os = "macos", feature = "ios"))))]
  Opened {
    /// The URL of the resources that is being open.
    urls: Vec<url::Url>,
  },
  /// An event from a menu item, could be on the window menu bar, application menu bar (on macOS) or tray icon menu.
  #[cfg(desktop)]
  #[cfg_attr(docsrs, doc(cfg(desktop)))]
  MenuEvent(crate::menu::MenuEvent),
  /// An event from a tray icon.
  #[cfg(all(desktop, feature = "tray-icon"))]
  #[cfg_attr(docsrs, doc(cfg(all(desktop, feature = "tray-icon"))))]
  TrayIconEvent(crate::tray::TrayIconEvent),
}

impl From<EventLoopMessage> for RunEvent {
  fn from(event: EventLoopMessage) -> Self {
    match event {
      #[cfg(desktop)]
      EventLoopMessage::MenuEvent(e) => Self::MenuEvent(e),
      #[cfg(all(desktop, feature = "tray-icon"))]
      EventLoopMessage::TrayIconEvent(e) => Self::TrayIconEvent(e),
    }
  }
}

/// A window event that was triggered on the specified window.
#[default_runtime(crate::Wry, wry)]
#[derive(Debug)]
pub struct GlobalWindowEvent<R: Runtime> {
  pub(crate) event: WindowEvent,
  pub(crate) window: Window<R>,
}

impl<R: Runtime> GlobalWindowEvent<R> {
  /// The event payload.
  pub fn event(&self) -> &WindowEvent {
    &self.event
  }

  /// The window that the event belongs to.
  pub fn window(&self) -> &Window<R> {
    &self.window
  }
}

/// The asset resolver is a helper to access the [`tauri_utils::assets::Assets`] interface.
#[derive(Debug, Clone)]
pub struct AssetResolver<R: Runtime> {
  manager: Arc<AppManager<R>>,
}

impl<R: Runtime> AssetResolver<R> {
  /// Gets the app asset associated with the given path.
  pub fn get(&self, path: String) -> Option<Asset> {
    self.manager.get_asset(path).ok()
  }

  /// Iterate on all assets.
  pub fn iter(&self) -> Box<dyn Iterator<Item = (&&str, &&[u8])> + '_> {
    self.manager.asset_iter()
  }
}

/// A handle to the currently running application.
///
/// This type implements [`Manager`] which allows for manipulation of global application items.
#[default_runtime(crate::Wry, wry)]
#[derive(Debug)]
pub struct AppHandle<R: Runtime> {
  pub(crate) runtime_handle: R::Handle,
  pub(crate) manager: Arc<AppManager<R>>,
}

/// APIs specific to the wry runtime.
#[cfg(feature = "wry")]
impl AppHandle<crate::Wry> {
  /// Create a new tao window using a callback. The event loop must be running at this point.
  pub fn create_tao_window<
    F: FnOnce() -> (String, tauri_runtime_wry::TaoWindowBuilder) + Send + 'static,
  >(
    &self,
    f: F,
  ) -> crate::Result<Weak<tauri_runtime_wry::Window>> {
    self.runtime_handle.create_tao_window(f).map_err(Into::into)
  }

  /// Sends a window message to the event loop.
  pub fn send_tao_window_event(
    &self,
    window_id: tauri_runtime_wry::WindowId,
    message: tauri_runtime_wry::WindowMessage,
  ) -> crate::Result<()> {
    self
      .runtime_handle
      .send_event(tauri_runtime_wry::Message::Window(
        self.runtime_handle.window_id(window_id),
        message,
      ))
      .map_err(Into::into)
  }
}

impl<R: Runtime> Clone for AppHandle<R> {
  fn clone(&self) -> Self {
    Self {
      runtime_handle: self.runtime_handle.clone(),
      manager: self.manager.clone(),
    }
  }
}

impl<'de, R: Runtime> CommandArg<'de, R> for AppHandle<R> {
  /// Grabs the [`Window`] from the [`CommandItem`] and returns the associated [`AppHandle`]. This will never fail.
  fn from_command(command: CommandItem<'de, R>) -> Result<Self, InvokeError> {
    Ok(command.message.window().app_handle)
  }
}

impl<R: Runtime> AppHandle<R> {
  /// Runs the given closure on the main thread.
  pub fn run_on_main_thread<F: FnOnce() + Send + 'static>(&self, f: F) -> crate::Result<()> {
    self
      .runtime_handle
      .run_on_main_thread(f)
      .map_err(Into::into)
  }

  /// Adds a Tauri application plugin.
  /// This function can be used to register a plugin that is loaded dynamically e.g. after login.
  /// For plugins that are created when the app is started, prefer [`Builder::plugin`].
  ///
  /// See [`Builder::plugin`] for more information.
  ///
  /// # Examples
  ///
  /// ```
  /// use tauri::{plugin::{Builder as PluginBuilder, TauriPlugin}, Runtime};
  ///
  /// fn init_plugin<R: Runtime>() -> TauriPlugin<R> {
  ///   PluginBuilder::new("dummy").build()
  /// }
  ///
  /// tauri::Builder::default()
  ///   .setup(move |app| {
  ///     let handle = app.handle().clone();
  ///     std::thread::spawn(move || {
  ///       handle.plugin(init_plugin());
  ///     });
  ///
  ///     Ok(())
  ///   });
  /// ```
<<<<<<< HEAD
  pub fn plugin<P: Plugin<R> + 'static>(&self, mut plugin: P) -> crate::Result<()> {
    plugin
      .initialize(
        self,
        self
          .config()
          .plugins
          .0
          .get(plugin.name())
          .cloned()
          .unwrap_or_default(),
      )
      .map_err(|e| crate::Error::PluginInitialization(plugin.name().to_string(), e.to_string()))?;
    self.manager().plugins.lock().unwrap().register(plugin);
=======
  #[cfg_attr(feature = "tracing", tracing::instrument(name = "app::plugin::register", skip(plugin), fields(name = plugin.name())))]
  pub fn plugin<P: Plugin<R> + 'static>(&self, plugin: P) -> crate::Result<()> {
    let mut plugin = Box::new(plugin) as Box<dyn Plugin<R>>;

    let mut store = self.manager().inner.plugins.lock().unwrap();
    store.initialize(&mut plugin, self, &self.config().plugins)?;
    store.register(plugin);

>>>>>>> 50a3d170
    Ok(())
  }

  /// Removes the plugin with the given name.
  ///
  /// # Examples
  ///
  /// ```
  /// use tauri::{plugin::{Builder as PluginBuilder, TauriPlugin, Plugin}, Runtime};
  ///
  /// fn init_plugin<R: Runtime>() -> TauriPlugin<R> {
  ///   PluginBuilder::new("dummy").build()
  /// }
  ///
  /// let plugin = init_plugin();
  /// // `.name()` requires the `PLugin` trait import
  /// let plugin_name = plugin.name();
  /// tauri::Builder::default()
  ///   .plugin(plugin)
  ///   .setup(move |app| {
  ///     let handle = app.handle().clone();
  ///     std::thread::spawn(move || {
  ///       handle.remove_plugin(plugin_name);
  ///     });
  ///
  ///     Ok(())
  ///   });
  /// ```
  pub fn remove_plugin(&self, plugin: &'static str) -> bool {
    self.manager().plugins.lock().unwrap().unregister(plugin)
  }

  /// Exits the app. This is the same as [`std::process::exit`], but it performs cleanup on this application.
  pub fn exit(&self, exit_code: i32) {
    self.cleanup_before_exit();
    std::process::exit(exit_code);
  }

  /// Restarts the app. This is the same as [`crate::process::restart`], but it performs cleanup on this application.
  pub fn restart(&self) {
    self.cleanup_before_exit();
    crate::process::restart(&self.env());
  }
}

impl<R: Runtime> Manager<R> for AppHandle<R> {}
impl<R: Runtime> ManagerBase<R> for AppHandle<R> {
  fn manager(&self) -> &AppManager<R> {
    &self.manager
  }

  fn manager_owned(&self) -> Arc<AppManager<R>> {
    self.manager.clone()
  }

  fn runtime(&self) -> RuntimeOrDispatch<'_, R> {
    RuntimeOrDispatch::RuntimeHandle(self.runtime_handle.clone())
  }

  fn managed_app_handle(&self) -> &AppHandle<R> {
    self
  }
}

/// The instance of the currently running application.
///
/// This type implements [`Manager`] which allows for manipulation of global application items.
#[default_runtime(crate::Wry, wry)]
pub struct App<R: Runtime> {
  runtime: Option<R>,
  pending_windows: Option<Vec<PendingWindow<EventLoopMessage, R>>>,
  setup: Option<SetupHook<R>>,
  manager: Arc<AppManager<R>>,
  handle: AppHandle<R>,
}

impl<R: Runtime> fmt::Debug for App<R> {
  fn fmt(&self, f: &mut fmt::Formatter<'_>) -> fmt::Result {
    f.debug_struct("App")
      .field("runtime", &self.runtime)
      .field("manager", &self.manager)
      .field("handle", &self.handle)
      .finish()
  }
}

impl<R: Runtime> Manager<R> for App<R> {}
impl<R: Runtime> ManagerBase<R> for App<R> {
  fn manager(&self) -> &AppManager<R> {
    &self.manager
  }

  fn manager_owned(&self) -> Arc<AppManager<R>> {
    self.manager.clone()
  }

  fn runtime(&self) -> RuntimeOrDispatch<'_, R> {
    if let Some(runtime) = self.runtime.as_ref() {
      RuntimeOrDispatch::Runtime(runtime)
    } else {
      self.handle.runtime()
    }
  }

  fn managed_app_handle(&self) -> &AppHandle<R> {
    self.handle()
  }
}

/// APIs specific to the wry runtime.
#[cfg(feature = "wry")]
impl App<crate::Wry> {
  /// Adds a [`tauri_runtime_wry::Plugin`] using its [`tauri_runtime_wry::PluginBuilder`].
  ///
  /// # Stability
  ///
  /// This API is unstable.
  pub fn wry_plugin<P: tauri_runtime_wry::PluginBuilder<EventLoopMessage> + Send + 'static>(
    &mut self,
    plugin: P,
  ) where
    <P as tauri_runtime_wry::PluginBuilder<EventLoopMessage>>::Plugin: Send,
  {
    self.handle.runtime_handle.plugin(plugin);
  }
}

macro_rules! shared_app_impl {
  ($app: ty) => {
    impl<R: Runtime> $app {
      /// Registers a global menu event listener.
      #[cfg(desktop)]
      pub fn on_menu_event<F: Fn(&AppHandle<R>, MenuEvent) + Send + Sync + 'static>(
        &self,
        handler: F,
      ) {
        self
          .manager
          .menu
          .global_event_listeners
          .lock()
          .unwrap()
          .push(Box::new(handler));
      }

      /// Registers a global tray icon menu event listener.
      #[cfg(all(desktop, feature = "tray-icon"))]
      #[cfg_attr(docsrs, doc(cfg(all(desktop, feature = "tray-icon"))))]
      pub fn on_tray_icon_event<F: Fn(&AppHandle<R>, TrayIconEvent) + Send + Sync + 'static>(
        &self,
        handler: F,
      ) {
        self
          .manager
          .tray
          .global_event_listeners
          .lock()
          .unwrap()
          .push(Box::new(handler));
      }

      /// Gets the first tray icon registered,
      /// usually the one configured in the Tauri configuration file.
      #[cfg(all(desktop, feature = "tray-icon"))]
      #[cfg_attr(docsrs, doc(cfg(all(desktop, feature = "tray-icon"))))]
      pub fn tray(&self) -> Option<TrayIcon<R>> {
        self.manager.tray.icons.lock().unwrap().first().cloned()
      }

      /// Removes the first tray icon registerd, usually the one configured in
      /// tauri config file, from tauri's internal state and returns it.
      ///
      /// Note that dropping the returned icon, will cause the tray icon to disappear.
      #[cfg(all(desktop, feature = "tray-icon"))]
      #[cfg_attr(docsrs, doc(cfg(all(desktop, feature = "tray-icon"))))]
      pub fn remove_tray(&self) -> Option<TrayIcon<R>> {
        let mut icons = self.manager.tray.icons.lock().unwrap();
        if !icons.is_empty() {
          return Some(icons.swap_remove(0));
        }
        None
      }

      /// Gets a tray icon using the provided id.
      #[cfg(all(desktop, feature = "tray-icon"))]
      #[cfg_attr(docsrs, doc(cfg(all(desktop, feature = "tray-icon"))))]
      pub fn tray_by_id<'a, I>(&self, id: &'a I) -> Option<TrayIcon<R>>
      where
        I: ?Sized,
        TrayIconId: PartialEq<&'a I>,
      {
        self
          .manager
          .tray
          .icons
          .lock()
          .unwrap()
          .iter()
          .find(|t| t.id() == &id)
          .cloned()
      }

      /// Removes a tray icon using the provided id from tauri's internal state and returns it.
      ///
      /// Note that dropping the returned icon, will cause the tray icon to disappear.
      #[cfg(all(desktop, feature = "tray-icon"))]
      #[cfg_attr(docsrs, doc(cfg(all(desktop, feature = "tray-icon"))))]
      pub fn remove_tray_by_id<'a, I>(&self, id: &'a I) -> Option<TrayIcon<R>>
      where
        I: ?Sized,
        TrayIconId: PartialEq<&'a I>,
      {
        let mut icons = self.manager.tray.icons.lock().unwrap();
        let idx = icons.iter().position(|t| t.id() == &id);
        if let Some(idx) = idx {
          return Some(icons.swap_remove(idx));
        }
        None
      }

      /// Gets the app's configuration, defined on the `tauri.conf.json` file.
      pub fn config(&self) -> &Config {
        self.manager.config()
      }

      /// Gets the app's package information.
      pub fn package_info(&self) -> &PackageInfo {
        self.manager.package_info()
      }

      /// The application's asset resolver.
      pub fn asset_resolver(&self) -> AssetResolver<R> {
        AssetResolver {
          manager: self.manager.clone(),
        }
      }

      /// Returns the primary monitor of the system.
      ///
      /// Returns None if it can't identify any monitor as a primary one.
      pub fn primary_monitor(&self) -> crate::Result<Option<Monitor>> {
        Ok(match self.runtime() {
          RuntimeOrDispatch::Runtime(h) => h.primary_monitor().map(Into::into),
          RuntimeOrDispatch::RuntimeHandle(h) => h.primary_monitor().map(Into::into),
          _ => unreachable!(),
        })
      }

      /// Returns the list of all the monitors available on the system.
      pub fn available_monitors(&self) -> crate::Result<Vec<Monitor>> {
        Ok(match self.runtime() {
          RuntimeOrDispatch::Runtime(h) => {
            h.available_monitors().into_iter().map(Into::into).collect()
          }
          RuntimeOrDispatch::RuntimeHandle(h) => {
            h.available_monitors().into_iter().map(Into::into).collect()
          }
          _ => unreachable!(),
        })
      }
      /// Returns the default window icon.
      pub fn default_window_icon(&self) -> Option<&Icon> {
        self.manager.window.default_icon.as_ref()
      }

      /// Returns the app-wide menu.
      #[cfg(desktop)]
      pub fn menu(&self) -> Option<Menu<R>> {
        self.manager.menu.menu_lock().clone()
      }

      /// Sets the app-wide menu and returns the previous one.
      ///
      /// If a window was not created with an explicit menu or had one set explicitly,
      /// this menu will be assigned to it.
      #[cfg(desktop)]
      pub fn set_menu(&self, menu: Menu<R>) -> crate::Result<Option<Menu<R>>> {
        let prev_menu = self.remove_menu()?;

        self.manager.menu.insert_menu_into_stash(&menu);

        self.manager.menu.menu_lock().replace(menu.clone());

        // set it on all windows that don't have one or previously had the app-wide menu
        #[cfg(not(target_os = "macos"))]
        {
          for window in self.manager.windows().values() {
            let has_app_wide_menu = window.has_app_wide_menu() || window.menu().is_none();
            if has_app_wide_menu {
              window.set_menu(menu.clone())?;
              window.menu_lock().replace(WindowMenu {
                is_app_wide: true,
                menu: menu.clone(),
              });
            }
          }
        }

        // set it app-wide for macos
        #[cfg(target_os = "macos")]
        {
          let menu_ = menu.clone();
          self.run_on_main_thread(move || {
            let _ = init_app_menu(&menu_);
          })?;
        }

        Ok(prev_menu)
      }

      /// Remove the app-wide menu and returns it.
      ///
      /// If a window was not created with an explicit menu or had one set explicitly,
      /// this will remove the menu from it.
      #[cfg(desktop)]
      pub fn remove_menu(&self) -> crate::Result<Option<Menu<R>>> {
        let menu = self.manager.menu.menu_lock().as_ref().cloned();
        #[allow(unused_variables)]
        if let Some(menu) = menu {
          // remove from windows that have the app-wide menu
          #[cfg(not(target_os = "macos"))]
          {
            for window in self.manager.windows().values() {
              let has_app_wide_menu = window.has_app_wide_menu();
              if has_app_wide_menu {
                window.remove_menu()?;
                *window.menu_lock() = None;
              }
            }
          }

          // remove app-wide for macos
          #[cfg(target_os = "macos")]
          {
            self.run_on_main_thread(move || {
              menu.inner().remove_for_nsapp();
            })?;
          }
        }

        let prev_menu = self.manager.menu.menu_lock().take();

        self
          .manager
          .remove_menu_from_stash_by_id(prev_menu.as_ref().map(|m| m.id()));

        Ok(prev_menu)
      }

      /// Hides the app-wide menu from windows that have it.
      ///
      /// If a window was not created with an explicit menu or had one set explicitly,
      /// this will hide the menu from it.
      #[cfg(desktop)]
      pub fn hide_menu(&self) -> crate::Result<()> {
        #[cfg(not(target_os = "macos"))]
        {
          let is_app_menu_set = self.manager.menu.menu_lock().is_some();
          if is_app_menu_set {
            for window in self.manager.windows().values() {
              if window.has_app_wide_menu() {
                window.hide_menu()?;
              }
            }
          }
        }

        Ok(())
      }

      /// Shows the app-wide menu for windows that have it.
      ///
      /// If a window was not created with an explicit menu or had one set explicitly,
      /// this will show the menu for it.
      #[cfg(desktop)]
      pub fn show_menu(&self) -> crate::Result<()> {
        #[cfg(not(target_os = "macos"))]
        {
          let is_app_menu_set = self.manager.menu.menu_lock().is_some();
          if is_app_menu_set {
            for window in self.manager.windows().values() {
              if window.has_app_wide_menu() {
                window.show_menu()?;
              }
            }
          }
        }

        Ok(())
      }

      /// Shows the application, but does not automatically focus it.
      #[cfg(target_os = "macos")]
      pub fn show(&self) -> crate::Result<()> {
        match self.runtime() {
          RuntimeOrDispatch::Runtime(r) => r.show(),
          RuntimeOrDispatch::RuntimeHandle(h) => h.show()?,
          _ => unreachable!(),
        }
        Ok(())
      }

      /// Hides the application.
      #[cfg(target_os = "macos")]
      pub fn hide(&self) -> crate::Result<()> {
        match self.runtime() {
          RuntimeOrDispatch::Runtime(r) => r.hide(),
          RuntimeOrDispatch::RuntimeHandle(h) => h.hide()?,
          _ => unreachable!(),
        }
        Ok(())
      }

      /// Runs necessary cleanup tasks before exiting the process.
      /// **You should always exit the tauri app immediately after this function returns and not use any tauri-related APIs.**
      pub fn cleanup_before_exit(&self) {
        #[cfg(all(desktop, feature = "tray-icon"))]
        self.manager.tray.icons.lock().unwrap().clear();
        self.resources_table().clear();
      }
    }
  };
}

shared_app_impl!(App<R>);
shared_app_impl!(AppHandle<R>);

impl<R: Runtime> App<R> {
  fn register_core_plugins(&self) -> crate::Result<()> {
    self.handle.plugin(crate::path::plugin::init())?;
    self.handle.plugin(crate::event::plugin::init())?;
    self.handle.plugin(crate::window::plugin::init())?;
    self.handle.plugin(crate::app::plugin::init())?;
    self.handle.plugin(crate::resources::plugin::init())?;
    #[cfg(desktop)]
    self.handle.plugin(crate::menu::plugin::init())?;
    #[cfg(all(desktop, feature = "tray-icon"))]
    self.handle.plugin(crate::tray::plugin::init())?;
    Ok(())
  }

  /// Runs the given closure on the main thread.
  pub fn run_on_main_thread<F: FnOnce() + Send + 'static>(&self, f: F) -> crate::Result<()> {
    self.app_handle().run_on_main_thread(f)
  }

  /// Gets a handle to the application instance.
  pub fn handle(&self) -> &AppHandle<R> {
    &self.handle
  }

  /// Sets the activation policy for the application. It is set to `NSApplicationActivationPolicyRegular` by default.
  ///
  /// # Examples
  /// ```,no_run
  /// let mut app = tauri::Builder::default()
  ///   // on an actual app, remove the string argument
  ///   .build(tauri::generate_context!("test/fixture/src-tauri/tauri.conf.json"))
  ///   .expect("error while building tauri application");
  /// #[cfg(target_os = "macos")]
  /// app.set_activation_policy(tauri::ActivationPolicy::Accessory);
  /// app.run(|_app_handle, _event| {});
  /// ```
  #[cfg(target_os = "macos")]
  #[cfg_attr(docsrs, doc(cfg(target_os = "macos")))]
  pub fn set_activation_policy(&mut self, activation_policy: ActivationPolicy) {
    self
      .runtime
      .as_mut()
      .unwrap()
      .set_activation_policy(activation_policy);
  }

  /// Change the device event filter mode.
  ///
  /// Since the DeviceEvent capture can lead to high CPU usage for unfocused windows, [`tao`]
  /// will ignore them by default for unfocused windows on Windows. This method allows changing
  /// the filter to explicitly capture them again.
  ///
  /// ## Platform-specific
  ///
  /// - ** Linux / macOS / iOS / Android**: Unsupported.
  ///
  /// # Examples
  /// ```,no_run
  /// let mut app = tauri::Builder::default()
  ///   // on an actual app, remove the string argument
  ///   .build(tauri::generate_context!("test/fixture/src-tauri/tauri.conf.json"))
  ///   .expect("error while building tauri application");
  /// app.set_device_event_filter(tauri::DeviceEventFilter::Always);
  /// app.run(|_app_handle, _event| {});
  /// ```
  ///
  /// [`tao`]: https://crates.io/crates/tao
  pub fn set_device_event_filter(&mut self, filter: DeviceEventFilter) {
    self
      .runtime
      .as_mut()
      .unwrap()
      .set_device_event_filter(filter);
  }

  /// Runs the application.
  ///
  /// # Examples
  /// ```,no_run
  /// let app = tauri::Builder::default()
  ///   // on an actual app, remove the string argument
  ///   .build(tauri::generate_context!("test/fixture/src-tauri/tauri.conf.json"))
  ///   .expect("error while building tauri application");
  /// app.run(|_app_handle, event| match event {
  ///   tauri::RunEvent::ExitRequested { api, .. } => {
  ///     api.prevent_exit();
  ///   }
  ///   _ => {}
  /// });
  /// ```
  pub fn run<F: FnMut(&AppHandle<R>, RunEvent) + 'static>(mut self, mut callback: F) {
    let app_handle = self.handle().clone();
    let manager = self.manager.clone();
    self.runtime.take().unwrap().run(move |event| match event {
      RuntimeRunEvent::Ready => {
        if let Err(e) = setup(&mut self) {
          panic!("Failed to setup app: {e}");
        }
        on_event_loop_event(
          &app_handle,
          RuntimeRunEvent::Ready,
          &manager,
          Some(&mut callback),
        );
      }
      RuntimeRunEvent::Exit => {
        on_event_loop_event(
          &app_handle,
          RuntimeRunEvent::Exit,
          &manager,
          Some(&mut callback),
        );
        app_handle.cleanup_before_exit();
      }
      _ => {
        on_event_loop_event(&app_handle, event, &manager, Some(&mut callback));
      }
    });
  }

  /// Runs a iteration of the runtime event loop and immediately return.
  ///
  /// Note that when using this API, app cleanup is not automatically done.
  /// The cleanup calls [`App::cleanup_before_exit`] so you may want to call that function before exiting the application.
  ///
  /// # Examples
  /// ```no_run
  /// let mut app = tauri::Builder::default()
  ///   // on an actual app, remove the string argument
  ///   .build(tauri::generate_context!("test/fixture/src-tauri/tauri.conf.json"))
  ///   .expect("error while building tauri application");
  /// loop {
  ///   let iteration = app.run_iteration();
  ///   if iteration.window_count == 0 {
  ///     app.cleanup_before_exit();
  ///     break;
  ///   }
  /// }
  /// ```
  #[cfg(desktop)]
  #[cfg_attr(feature = "tracing", tracing::instrument(name = "app::run_iteration"))]
  pub fn run_iteration(&mut self) -> crate::runtime::RunIteration {
    let manager = self.manager.clone();
    let app_handle = self.handle().clone();
    self.runtime.as_mut().unwrap().run_iteration(move |event| {
      on_event_loop_event(
        &app_handle,
        event,
        &manager,
        Option::<&mut Box<dyn FnMut(&AppHandle<R>, RunEvent)>>::None,
      )
    })
  }
}

/// Builds a Tauri application.
///
/// # Examples
/// ```,no_run
/// tauri::Builder::default()
///   // on an actual app, remove the string argument
///   .run(tauri::generate_context!("test/fixture/src-tauri/tauri.conf.json"))
///  .expect("error while running tauri application");
/// ```
#[allow(clippy::type_complexity)]
pub struct Builder<R: Runtime> {
  /// A flag indicating that the runtime must be started on an environment that supports the event loop not on the main thread.
  #[cfg(any(windows, target_os = "linux"))]
  runtime_any_thread: bool,

  /// The JS message handler.
  invoke_handler: Box<InvokeHandler<R>>,

  /// The JS message responder.
  invoke_responder: Option<Arc<InvokeResponder<R>>>,

  /// The script that initializes the `window.__TAURI_INTERNALS__.postMessage` function.
  invoke_initialization_script: String,

  /// The setup hook.
  setup: SetupHook<R>,

  /// Page load hook.
  on_page_load: Option<Arc<OnPageLoad<R>>>,

  /// windows to create when starting up.
  pending_windows: Vec<PendingWindow<EventLoopMessage, R>>,

  /// All passed plugins
  plugins: PluginStore<R>,

  /// The webview protocols available to all windows.
  uri_scheme_protocols: HashMap<String, Arc<UriSchemeProtocol<R>>>,

  /// App state.
  state: StateManager,

  /// A closure that returns the menu set to all windows.
  #[cfg(desktop)]
  menu: Option<Box<dyn FnOnce(&AppHandle<R>) -> crate::Result<Menu<R>> + Send>>,

  /// Enable macOS default menu creation.
  #[allow(unused)]
  enable_macos_default_menu: bool,

  /// Window event handlers that listens to all windows.
  window_event_listeners: Vec<GlobalWindowEventListener<R>>,

  /// The device event filter.
  device_event_filter: DeviceEventFilter,
}

#[derive(Template)]
#[default_template("../scripts/ipc-protocol.js")]
struct InvokeInitializationScript<'a> {
  /// The function that processes the IPC message.
  #[raw]
  process_ipc_message_fn: &'a str,
  os_name: &'a str,
  fetch_channel_data_command: &'a str,
  use_custom_protocol: bool,
}

impl<R: Runtime> Builder<R> {
  /// Creates a new App builder.
  pub fn new() -> Self {
    Self {
      #[cfg(any(windows, target_os = "linux"))]
      runtime_any_thread: false,
      setup: Box::new(|_| Ok(())),
      invoke_handler: Box::new(|_| false),
      invoke_responder: None,
      invoke_initialization_script: InvokeInitializationScript {
        process_ipc_message_fn: crate::manager::window::PROCESS_IPC_MESSAGE_FN,
        os_name: std::env::consts::OS,
        fetch_channel_data_command: crate::ipc::channel::FETCH_CHANNEL_DATA_COMMAND,
        use_custom_protocol: cfg!(ipc_custom_protocol),
      }
      .render_default(&Default::default())
      .unwrap()
      .into_string(),
      on_page_load: None,
      pending_windows: Default::default(),
      plugins: PluginStore::default(),
      uri_scheme_protocols: Default::default(),
      state: StateManager::new(),
      #[cfg(desktop)]
      menu: None,
      enable_macos_default_menu: true,
      window_event_listeners: Vec::new(),
      device_event_filter: Default::default(),
    }
  }

  /// Builds a new Tauri application running on any thread, bypassing the main thread requirement.
  ///
  /// ## Platform-specific
  ///
  /// - **macOS:** on macOS the application *must* be executed on the main thread, so this function is not exposed.
  #[cfg(any(windows, target_os = "linux"))]
  #[cfg_attr(docsrs, doc(cfg(any(windows, target_os = "linux"))))]
  #[must_use]
  pub fn any_thread(mut self) -> Self {
    self.runtime_any_thread = true;
    self
  }

  /// Defines the JS message handler callback.
  ///
  /// # Examples
  /// ```
  /// #[tauri::command]
  /// fn command_1() -> String {
  ///   return "hello world".to_string();
  /// }
  /// tauri::Builder::default()
  ///   .invoke_handler(tauri::generate_handler![
  ///     command_1,
  ///     // etc...
  ///   ]);
  /// ```
  #[must_use]
  pub fn invoke_handler<F>(mut self, invoke_handler: F) -> Self
  where
    F: Fn(Invoke<R>) -> bool + Send + Sync + 'static,
  {
    self.invoke_handler = Box::new(invoke_handler);
    self
  }

  /// Defines a custom JS message system.
  ///
  /// The `responder` is a function that will be called when a command has been executed and must send a response to the JS layer.
  ///
  /// The `initialization_script` is a script that initializes `window.__TAURI_INTERNALS__.postMessage`.
  /// That function must take the `(message: object, options: object)` arguments and send it to the backend.
  #[must_use]
  pub fn invoke_system<F>(mut self, initialization_script: String, responder: F) -> Self
  where
    F: Fn(&Window<R>, &str, &InvokeResponse, CallbackFn, CallbackFn) + Send + Sync + 'static,
  {
    self.invoke_initialization_script = initialization_script;
    self.invoke_responder.replace(Arc::new(responder));
    self
  }

  /// Defines the setup hook.
  ///
  /// # Examples
  /// ```
  /// use tauri::Manager;
  /// tauri::Builder::default()
  ///   .setup(|app| {
  ///     let main_window = app.get_window("main").unwrap();
  ///     main_window.set_title("Tauri!");
  ///     Ok(())
  ///   });
  /// ```
  #[must_use]
  pub fn setup<F>(mut self, setup: F) -> Self
  where
    F: FnOnce(&mut App<R>) -> Result<(), Box<dyn std::error::Error>> + Send + 'static,
  {
    self.setup = Box::new(setup);
    self
  }

  /// Defines the page load hook.
  #[must_use]
  pub fn on_page_load<F>(mut self, on_page_load: F) -> Self
  where
    F: Fn(&Window<R>, &PageLoadPayload<'_>) + Send + Sync + 'static,
  {
    self.on_page_load.replace(Arc::new(on_page_load));
    self
  }

  /// Adds a Tauri application plugin.
  ///
  /// A plugin is created using the [`crate::plugin::Builder`] struct.Check its documentation for more information.
  ///
  /// # Examples
  ///
  /// ```
  /// mod plugin {
  ///   use tauri::{plugin::{Builder as PluginBuilder, TauriPlugin}, RunEvent, Runtime};
  ///
  ///   // this command can be called in the frontend using `invoke('plugin:window|do_something')`.
  ///   #[tauri::command]
  ///   async fn do_something<R: Runtime>(app: tauri::AppHandle<R>, window: tauri::Window<R>) -> Result<(), String> {
  ///     println!("command called");
  ///     Ok(())
  ///   }
  ///   pub fn init<R: Runtime>() -> TauriPlugin<R> {
  ///     PluginBuilder::new("window")
  ///       .setup(|app, api| {
  ///         // initialize the plugin here
  ///         Ok(())
  ///       })
  ///       .on_event(|app, event| {
  ///         match event {
  ///           RunEvent::Ready => {
  ///             println!("app is ready");
  ///           }
  ///           RunEvent::WindowEvent { label, event, .. } => {
  ///             println!("window {} received an event: {:?}", label, event);
  ///           }
  ///           _ => (),
  ///         }
  ///       })
  ///       .invoke_handler(tauri::generate_handler![do_something])
  ///       .build()
  ///   }
  /// }
  ///
  /// tauri::Builder::default()
  ///   .plugin(plugin::init());
  /// ```
  #[must_use]
  pub fn plugin<P: Plugin<R> + 'static>(mut self, plugin: P) -> Self {
    self.plugins.register(Box::new(plugin));
    self
  }

  /// Add `state` to the state managed by the application.
  ///
  /// This method can be called any number of times as long as each call
  /// refers to a different `T`.
  ///
  /// Managed state can be retrieved by any command handler via the
  /// [`State`] guard. In particular, if a value of type `T`
  /// is managed by Tauri, adding `State<T>` to the list of arguments in a
  /// command handler instructs Tauri to retrieve the managed value.
  /// Additionally, [`state`](crate::Manager#method.state) can be used to retrieve the value manually.
  ///
  /// # Panics
  ///
  /// Panics if state of type `T` is already being managed.
  ///
  /// # Mutability
  ///
  /// Since the managed state is global and must be [`Send`] + [`Sync`], mutations can only happen through interior mutability:
  ///
  /// ```,no_run
  /// use std::{collections::HashMap, sync::Mutex};
  /// use tauri::State;
  /// // here we use Mutex to achieve interior mutability
  /// struct Storage {
  ///   store: Mutex<HashMap<u64, String>>,
  /// }
  /// struct Connection;
  /// struct DbConnection {
  ///   db: Mutex<Option<Connection>>,
  /// }
  ///
  /// #[tauri::command]
  /// fn connect(connection: State<DbConnection>) {
  ///   // initialize the connection, mutating the state with interior mutability
  ///   *connection.db.lock().unwrap() = Some(Connection {});
  /// }
  ///
  /// #[tauri::command]
  /// fn storage_insert(key: u64, value: String, storage: State<Storage>) {
  ///   // mutate the storage behind the Mutex
  ///   storage.store.lock().unwrap().insert(key, value);
  /// }
  ///
  /// tauri::Builder::default()
  ///   .manage(Storage { store: Default::default() })
  ///   .manage(DbConnection { db: Default::default() })
  ///   .invoke_handler(tauri::generate_handler![connect, storage_insert])
  ///   // on an actual app, remove the string argument
  ///   .run(tauri::generate_context!("test/fixture/src-tauri/tauri.conf.json"))
  ///   .expect("error while running tauri application");
  /// ```
  ///
  /// # Examples
  ///
  /// ```,no_run
  /// use tauri::State;
  ///
  /// struct MyInt(isize);
  /// struct MyString(String);
  ///
  /// #[tauri::command]
  /// fn int_command(state: State<MyInt>) -> String {
  ///     format!("The stateful int is: {}", state.0)
  /// }
  ///
  /// #[tauri::command]
  /// fn string_command<'r>(state: State<'r, MyString>) {
  ///     println!("state: {}", state.inner().0);
  /// }
  ///
  /// tauri::Builder::default()
  ///   .manage(MyInt(10))
  ///   .manage(MyString("Hello, managed state!".to_string()))
  ///   .invoke_handler(tauri::generate_handler![int_command, string_command])
  ///   // on an actual app, remove the string argument
  ///   .run(tauri::generate_context!("test/fixture/src-tauri/tauri.conf.json"))
  ///   .expect("error while running tauri application");
  /// ```
  #[must_use]
  pub fn manage<T>(self, state: T) -> Self
  where
    T: Send + Sync + 'static,
  {
    let type_name = std::any::type_name::<T>();
    assert!(
      self.state.set(state),
      "state for type '{type_name}' is already being managed",
    );
    self
  }

  /// Sets the menu to use on all windows.
  ///
  /// # Examples
  /// ```
  /// use tauri::menu::{Menu, MenuItem, PredefinedMenuItem, Submenu};
  ///
  /// tauri::Builder::default()
  ///   .menu(|handle| Menu::with_items(handle, &[
  ///     &Submenu::with_items(
  ///       handle,
  ///       "File",
  ///       true,
  ///       &[
  ///         &PredefinedMenuItem::close_window(handle, None),
  ///         #[cfg(target_os = "macos")]
  ///         &MenuItem::new(handle, "Hello", true, None),
  ///       ],
  ///     )?
  ///   ]));
  /// ```
  #[must_use]
  #[cfg(desktop)]
  pub fn menu<F: FnOnce(&AppHandle<R>) -> crate::Result<Menu<R>> + Send + 'static>(
    mut self,
    f: F,
  ) -> Self {
    self.menu.replace(Box::new(f));
    self
  }

  /// Enable or disable the default menu on macOS. Enabled by default.
  ///
  /// # Examples
  /// ```
  /// tauri::Builder::default()
  ///   .enable_macos_default_menu(false);
  /// ```
  #[must_use]
  pub fn enable_macos_default_menu(mut self, enable: bool) -> Self {
    self.enable_macos_default_menu = enable;
    self
  }

  /// Registers a window event handler for all windows.
  ///
  /// # Examples
  /// ```
  /// tauri::Builder::default()
  ///   .on_window_event(|event| match event.event() {
  ///     tauri::WindowEvent::Focused(focused) => {
  ///       // hide window whenever it loses focus
  ///       if !focused {
  ///         event.window().hide().unwrap();
  ///       }
  ///     }
  ///     _ => {}
  ///   });
  /// ```
  #[must_use]
  pub fn on_window_event<F: Fn(GlobalWindowEvent<R>) + Send + Sync + 'static>(
    mut self,
    handler: F,
  ) -> Self {
    self.window_event_listeners.push(Box::new(handler));
    self
  }

  /// Registers a URI scheme protocol available to all webviews.
  /// Leverages [setURLSchemeHandler](https://developer.apple.com/documentation/webkit/wkwebviewconfiguration/2875766-seturlschemehandler) on macOS,
  /// [AddWebResourceRequestedFilter](https://docs.microsoft.com/en-us/dotnet/api/microsoft.web.webview2.core.corewebview2.addwebresourcerequestedfilter?view=webview2-dotnet-1.0.774.44) on Windows
  /// and [webkit-web-context-register-uri-scheme](https://webkitgtk.org/reference/webkit2gtk/stable/WebKitWebContext.html#webkit-web-context-register-uri-scheme) on Linux.
  ///
  /// # Arguments
  ///
  /// * `uri_scheme` The URI scheme to register, such as `example`.
  /// * `protocol` the protocol associated with the given URI scheme. It's a function that takes a request and returns a response.
  ///
  /// # Examples
  /// ```
  /// tauri::Builder::default()
  ///   .register_uri_scheme_protocol("app-files", |_app, request| {
  ///     // skip leading `/`
  ///     if let Ok(data) = std::fs::read(&request.uri().path()[1..]) {
  ///       http::Response::builder()
  ///         .body(data)
  ///         .unwrap()
  ///     } else {
  ///       http::Response::builder()
  ///         .status(http::StatusCode::BAD_REQUEST)
  ///         .header(http::header::CONTENT_TYPE, mime::TEXT_PLAIN.essence_str())
  ///         .body("failed to read file".as_bytes().to_vec())
  ///         .unwrap()
  ///     }
  ///   });
  /// ```
  #[must_use]
  pub fn register_uri_scheme_protocol<
    N: Into<String>,
    T: Into<Cow<'static, [u8]>>,
    H: Fn(&AppHandle<R>, http::Request<Vec<u8>>) -> http::Response<T> + Send + Sync + 'static,
  >(
    mut self,
    uri_scheme: N,
    protocol: H,
  ) -> Self {
    self.uri_scheme_protocols.insert(
      uri_scheme.into(),
      Arc::new(UriSchemeProtocol {
        protocol: Box::new(move |app, request, responder| {
          responder.respond(protocol(app, request))
        }),
      }),
    );
    self
  }

  /// Similar to [`Self::register_uri_scheme_protocol`] but with an asynchronous responder that allows you
  /// to process the request in a separate thread and respond asynchronously.
  ///
  /// # Arguments
  ///
  /// * `uri_scheme` The URI scheme to register, such as `example`.
  /// * `protocol` the protocol associated with the given URI scheme. It's a function that takes an URL such as `example://localhost/asset.css`.
  ///
  /// # Examples
  /// ```
  /// tauri::Builder::default()
  ///   .register_asynchronous_uri_scheme_protocol("app-files", |_app, request, responder| {
  ///     // skip leading `/`
  ///     let path = request.uri().path()[1..].to_string();
  ///     std::thread::spawn(move || {
  ///       if let Ok(data) = std::fs::read(path) {
  ///         responder.respond(
  ///           http::Response::builder()
  ///             .body(data)
  ///             .unwrap()
  ///         );
  ///       } else {
  ///         responder.respond(
  ///           http::Response::builder()
  ///             .status(http::StatusCode::BAD_REQUEST)
  ///             .header(http::header::CONTENT_TYPE, mime::TEXT_PLAIN.essence_str())
  ///             .body("failed to read file".as_bytes().to_vec())
  ///             .unwrap()
  ///         );
  ///     }
  ///   });
  ///   });
  /// ```
  #[must_use]
  pub fn register_asynchronous_uri_scheme_protocol<
    N: Into<String>,
    H: Fn(&AppHandle<R>, http::Request<Vec<u8>>, UriSchemeResponder) + Send + Sync + 'static,
  >(
    mut self,
    uri_scheme: N,
    protocol: H,
  ) -> Self {
    self.uri_scheme_protocols.insert(
      uri_scheme.into(),
      Arc::new(UriSchemeProtocol {
        protocol: Box::new(protocol),
      }),
    );
    self
  }

  /// Change the device event filter mode.
  ///
  /// Since the DeviceEvent capture can lead to high CPU usage for unfocused windows, [`tao`]
  /// will ignore them by default for unfocused windows on Windows. This method allows changing
  /// the filter to explicitly capture them again.
  ///
  /// ## Platform-specific
  ///
  /// - ** Linux / macOS / iOS / Android**: Unsupported.
  ///
  /// # Examples
  /// ```,no_run
  /// tauri::Builder::default()
  ///   .device_event_filter(tauri::DeviceEventFilter::Always);
  /// ```
  ///
  /// [`tao`]: https://crates.io/crates/tao
  pub fn device_event_filter(mut self, filter: DeviceEventFilter) -> Self {
    self.device_event_filter = filter;
    self
  }

  /// Builds the application.
  #[allow(clippy::type_complexity)]
  #[cfg_attr(
    feature = "tracing",
    tracing::instrument(name = "app::build", skip_all)
  )]
  pub fn build<A: Assets>(mut self, context: Context<A>) -> crate::Result<App<R>> {
    #[cfg(target_os = "macos")]
    if self.menu.is_none() && self.enable_macos_default_menu {
      self.menu = Some(Box::new(|app_handle| {
        crate::menu::Menu::default(app_handle)
      }));
    }

    let manager = Arc::new(AppManager::with_handlers(
      context,
      self.plugins,
      self.invoke_handler,
      self.on_page_load,
      self.uri_scheme_protocols,
      self.state,
      self.window_event_listeners,
      #[cfg(desktop)]
      HashMap::new(),
      (self.invoke_responder, self.invoke_initialization_script),
    ));

    // set up all the windows defined in the config
    for config in manager.config().tauri.windows.clone() {
      let label = config.label.clone();
      let webview_attributes = WebviewAttributes::from(&config);

      self.pending_windows.push(PendingWindow::with_config(
        config,
        webview_attributes,
        label,
      )?);
    }

    let runtime_args = RuntimeInitArgs {
      #[cfg(windows)]
      msg_hook: {
        let menus = manager.menu.menus.clone();
        Some(Box::new(move |msg| {
          use windows::Win32::UI::WindowsAndMessaging::{TranslateAcceleratorW, HACCEL, MSG};
          unsafe {
            let msg = msg as *const MSG;
            for menu in menus.lock().unwrap().values() {
              let translated =
                TranslateAcceleratorW((*msg).hwnd, HACCEL(menu.inner().haccel()), msg);
              if translated == 1 {
                return true;
              }
            }

            false
          }
        }))
      },
    };

    #[cfg(any(windows, target_os = "linux"))]
    let mut runtime = if self.runtime_any_thread {
      R::new_any_thread(runtime_args)?
    } else {
      R::new(runtime_args)?
    };
    #[cfg(not(any(windows, target_os = "linux")))]
    let mut runtime = R::new(runtime_args)?;

    #[cfg(desktop)]
    {
      // setup menu event handler
      let proxy = runtime.create_proxy();
      muda::MenuEvent::set_event_handler(Some(move |e: muda::MenuEvent| {
        let _ = proxy.send_event(EventLoopMessage::MenuEvent(e.into()));
      }));

      // setup tray event handler
      #[cfg(feature = "tray-icon")]
      {
        let proxy = runtime.create_proxy();
        tray_icon::TrayIconEvent::set_event_handler(Some(move |e: tray_icon::TrayIconEvent| {
          let _ = proxy.send_event(EventLoopMessage::TrayIconEvent(e.into()));
        }));
      }
    }

    runtime.set_device_event_filter(self.device_event_filter);

    let runtime_handle = runtime.handle();

    #[allow(unused_mut)]
    let mut app = App {
      runtime: Some(runtime),
      pending_windows: Some(self.pending_windows),
      setup: Some(self.setup),
      manager: manager.clone(),
      handle: AppHandle {
        runtime_handle,
        manager,
      },
    };

    #[cfg(desktop)]
    if let Some(menu) = self.menu {
      let menu = menu(&app.handle)?;
      app
        .manager
        .menu
        .menus_stash_lock()
        .insert(menu.id().clone(), menu.clone());

      #[cfg(target_os = "macos")]
      init_app_menu(&menu)?;

      app.manager.menu.menu_lock().replace(menu);
    }

    app.register_core_plugins()?;

    let env = Env::default();
    app.manage(env);

    app.manage(Scopes {
      ipc: scope::ipc::Scope::new(app.config()),
      #[cfg(feature = "protocol-asset")]
      asset_protocol: scope::fs::Scope::new(
        &app,
        &app.config().tauri.security.asset_protocol.scope,
      )?,
    });

    app.manage(ChannelDataIpcQueue::default());
    app.handle.plugin(crate::ipc::channel::plugin())?;

    #[cfg(windows)]
    {
      if let crate::utils::config::WebviewInstallMode::FixedRuntime { path } = &app
        .manager
        .config()
        .tauri
        .bundle
        .windows
        .webview_install_mode
      {
        if let Ok(resource_dir) = app.path().resource_dir() {
          std::env::set_var(
            "WEBVIEW2_BROWSER_EXECUTABLE_FOLDER",
            resource_dir.join(path),
          );
        } else {
          #[cfg(debug_assertions)]
          eprintln!(
            "failed to resolve resource directory; fallback to the installed Webview2 runtime."
          );
        }
      }
    }

    let handle = app.handle();

    // initialize default tray icon if defined
    #[cfg(all(desktop, feature = "tray-icon"))]
    {
      let config = app.config();
      if let Some(tray_config) = &config.tauri.tray_icon {
        let mut tray =
          TrayIconBuilder::with_id(tray_config.id.clone().unwrap_or_else(|| "main".into()))
            .icon_as_template(tray_config.icon_as_template)
            .menu_on_left_click(tray_config.menu_on_left_click);
        if let Some(icon) = &app.manager.tray.icon {
          tray = tray.icon(icon.clone());
        }
        if let Some(title) = &tray_config.title {
          tray = tray.title(title);
        }
        if let Some(tooltip) = &tray_config.tooltip {
          tray = tray.tooltip(tooltip);
        }
        let tray = tray.build(handle)?;
        app.manager.tray.icons.lock().unwrap().push(tray);
      }
    }

    app.manager.initialize_plugins(handle)?;

    Ok(app)
  }

  /// Runs the configured Tauri application.
  pub fn run<A: Assets>(self, context: Context<A>) -> crate::Result<()> {
    self.build(context)?.run(|_, _| {});
    Ok(())
  }
}

pub(crate) type UriSchemeResponderFn = Box<dyn FnOnce(http::Response<Cow<'static, [u8]>>) + Send>;
pub struct UriSchemeResponder(pub(crate) UriSchemeResponderFn);

impl UriSchemeResponder {
  /// Resolves the request with the given response.
  pub fn respond<T: Into<Cow<'static, [u8]>>>(self, response: http::Response<T>) {
    let (parts, body) = response.into_parts();
    (self.0)(http::Response::from_parts(parts, body.into()))
  }
}

#[cfg(target_os = "macos")]
fn init_app_menu<R: Runtime>(menu: &Menu<R>) -> crate::Result<()> {
  menu.inner().init_for_nsapp();

  if let Some(window_menu) = menu.get(crate::menu::WINDOW_SUBMENU_ID) {
    if let Some(m) = window_menu.as_submenu() {
      m.set_as_windows_menu_for_nsapp()?;
    }
  }
  if let Some(help_menu) = menu.get(crate::menu::HELP_SUBMENU_ID) {
    if let Some(m) = help_menu.as_submenu() {
      m.set_as_help_menu_for_nsapp()?;
    }
  }

  Ok(())
}

unsafe impl<R: Runtime> HasRawDisplayHandle for AppHandle<R> {
  fn raw_display_handle(&self) -> raw_window_handle::RawDisplayHandle {
    self.runtime_handle.raw_display_handle()
  }
}

unsafe impl<R: Runtime> HasRawDisplayHandle for App<R> {
  fn raw_display_handle(&self) -> raw_window_handle::RawDisplayHandle {
    self.handle.raw_display_handle()
  }
}

fn setup<R: Runtime>(app: &mut App<R>) -> crate::Result<()> {
  let pending_windows = app.pending_windows.take();
  if let Some(pending_windows) = pending_windows {
    let window_labels = pending_windows
      .iter()
      .map(|p| p.label.clone())
      .collect::<Vec<_>>();

    let app_handle = app.handle();
    let manager = app.manager();

    for pending in pending_windows {
      let pending = manager
        .window
        .prepare_window(app_handle.clone(), pending, &window_labels)?;

      #[cfg(desktop)]
      let window_menu = app.manager.menu.menu_lock().as_ref().map(|m| WindowMenu {
        is_app_wide: true,
        menu: m.clone(),
      });

      #[cfg(desktop)]
      let handler = manager
        .menu
        .prepare_window_menu_creation_handler(window_menu.as_ref());
      #[cfg(not(desktop))]
      #[allow(clippy::type_complexity)]
      let handler: Option<Box<dyn Fn(tauri_runtime::window::RawWindow<'_>) + Send>> = None;

      let window_effects = pending.webview_attributes.window_effects.clone();
      let detached = if let RuntimeOrDispatch::RuntimeHandle(runtime) = app_handle.runtime() {
        runtime.create_window(pending, handler)?
      } else {
        // the AppHandle's runtime is always RuntimeOrDispatch::RuntimeHandle
        unreachable!()
      };
      let window = manager.window.attach_window(
        app_handle.clone(),
        detached,
        #[cfg(desktop)]
        None,
      );

      if let Some(effects) = window_effects {
        crate::vibrancy::set_window_effects(&window, Some(effects))?;
      }
    }
  }

  if let Some(setup) = app.setup.take() {
    (setup)(app).map_err(|e| crate::Error::Setup(e.into()))?;
  }

  Ok(())
}

fn on_event_loop_event<R: Runtime, F: FnMut(&AppHandle<R>, RunEvent) + 'static>(
  app_handle: &AppHandle<R>,
  event: RuntimeRunEvent<EventLoopMessage>,
  manager: &AppManager<R>,
  callback: Option<&mut F>,
) {
  if let RuntimeRunEvent::WindowEvent {
    label,
    event: RuntimeWindowEvent::Destroyed,
  } = &event
  {
    manager.window.on_window_close(label);
  }

  let event = match event {
    RuntimeRunEvent::Exit => RunEvent::Exit,
    RuntimeRunEvent::ExitRequested { tx } => RunEvent::ExitRequested {
      api: ExitRequestApi(tx),
    },
    RuntimeRunEvent::WindowEvent { label, event } => RunEvent::WindowEvent {
      label,
      event: event.into(),
    },
    RuntimeRunEvent::Ready => {
      // set the app icon in development
      #[cfg(all(dev, target_os = "macos"))]
      unsafe {
        use cocoa::{
          appkit::NSImage,
          base::{id, nil},
          foundation::NSData,
        };
        use objc::*;
        if let Some(icon) = app_handle.manager.app_icon.clone() {
          let ns_app: id = msg_send![class!(NSApplication), sharedApplication];
          let data = NSData::dataWithBytes_length_(
            nil,
            icon.as_ptr() as *const std::os::raw::c_void,
            icon.len() as u64,
          );
          let app_icon = NSImage::initWithData_(NSImage::alloc(nil), data);
          let _: () = msg_send![ns_app, setApplicationIconImage: app_icon];
        }
      }
      RunEvent::Ready
    }
    RuntimeRunEvent::Resumed => RunEvent::Resumed,
    RuntimeRunEvent::MainEventsCleared => RunEvent::MainEventsCleared,
    RuntimeRunEvent::UserEvent(t) => {
      match t {
        #[cfg(desktop)]
        EventLoopMessage::MenuEvent(ref e) => {
          for listener in &*app_handle
            .manager
            .menu
            .global_event_listeners
            .lock()
            .unwrap()
          {
            listener(app_handle, e.clone());
          }
          for (label, listener) in &*app_handle.manager.menu.event_listeners.lock().unwrap() {
            if let Some(w) = app_handle.get_window(label) {
              listener(&w, e.clone());
            }
          }
        }
        #[cfg(all(desktop, feature = "tray-icon"))]
        EventLoopMessage::TrayIconEvent(ref e) => {
          for listener in &*app_handle
            .manager
            .tray
            .global_event_listeners
            .lock()
            .unwrap()
          {
            listener(app_handle, e.clone());
          }

          for (id, listener) in &*app_handle.manager.tray.event_listeners.lock().unwrap() {
            if e.id == id {
              if let Some(tray) = app_handle.tray_by_id(id) {
                listener(&tray, e.clone());
              }
            }
          }
        }
      }

      #[allow(unreachable_code)]
      t.into()
    }
    #[cfg(any(target_os = "macos", target_os = "ios"))]
    RuntimeRunEvent::Opened { urls } => RunEvent::Opened { urls },
    _ => unimplemented!(),
  };

  manager
    .plugins
    .lock()
    .expect("poisoned plugin store")
    .on_event(app_handle, &event);

  if let Some(c) = callback {
    c(app_handle, event);
  }
}

/// Make `Wry` the default `Runtime` for `Builder`
#[cfg(feature = "wry")]
#[cfg_attr(docsrs, doc(cfg(feature = "wry")))]
impl Default for Builder<crate::Wry> {
  fn default() -> Self {
    Self::new()
  }
}

#[cfg(test)]
mod tests {
  #[test]
  fn is_send_sync() {
    crate::test_utils::assert_send::<super::AppHandle>();
    crate::test_utils::assert_sync::<super::AppHandle>();

    #[cfg(feature = "wry")]
    {
      crate::test_utils::assert_send::<super::AssetResolver<crate::Wry>>();
      crate::test_utils::assert_sync::<super::AssetResolver<crate::Wry>>();
    }
  }
}<|MERGE_RESOLUTION|>--- conflicted
+++ resolved
@@ -253,7 +253,7 @@
 
   /// Iterate on all assets.
   pub fn iter(&self) -> Box<dyn Iterator<Item = (&&str, &&[u8])> + '_> {
-    self.manager.asset_iter()
+    self.manager.assets.iter()
   }
 }
 
@@ -346,31 +346,14 @@
   ///     Ok(())
   ///   });
   /// ```
-<<<<<<< HEAD
-  pub fn plugin<P: Plugin<R> + 'static>(&self, mut plugin: P) -> crate::Result<()> {
-    plugin
-      .initialize(
-        self,
-        self
-          .config()
-          .plugins
-          .0
-          .get(plugin.name())
-          .cloned()
-          .unwrap_or_default(),
-      )
-      .map_err(|e| crate::Error::PluginInitialization(plugin.name().to_string(), e.to_string()))?;
-    self.manager().plugins.lock().unwrap().register(plugin);
-=======
   #[cfg_attr(feature = "tracing", tracing::instrument(name = "app::plugin::register", skip(plugin), fields(name = plugin.name())))]
   pub fn plugin<P: Plugin<R> + 'static>(&self, plugin: P) -> crate::Result<()> {
     let mut plugin = Box::new(plugin) as Box<dyn Plugin<R>>;
 
-    let mut store = self.manager().inner.plugins.lock().unwrap();
+    let mut store = self.manager().plugins.lock().unwrap();
     store.initialize(&mut plugin, self, &self.config().plugins)?;
     store.register(plugin);
 
->>>>>>> 50a3d170
     Ok(())
   }
 
